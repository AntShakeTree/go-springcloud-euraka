# Binaries for programs and plugins
*.exe
*.dll
*.so
*.dylib

# Test binary, build with `go test -c`
*.test

# Output of the go coverage tool, specifically when used with LiteIDE
*.out

# Project-local glide cache, RE: https://github.com/Masterminds/glide/issues/736
.glide/
<<<<<<< HEAD
.idea/


### IntelliJ IDEA ###
.idea
*.iws
*.iml
*.ipr
*.log
=======
.idea/
>>>>>>> dc2b7735
<|MERGE_RESOLUTION|>--- conflicted
+++ resolved
@@ -12,8 +12,7 @@
 
 # Project-local glide cache, RE: https://github.com/Masterminds/glide/issues/736
 .glide/
-<<<<<<< HEAD
-.idea/
+
 
 
 ### IntelliJ IDEA ###
@@ -21,7 +20,4 @@
 *.iws
 *.iml
 *.ipr
-*.log
-=======
-.idea/
->>>>>>> dc2b7735
+*.log